package templates

import (
	"fmt"
	"os"
	"path/filepath"
)

// TemplateManager handles operations related to Nuclei templates.
type templateManagerImpl struct {
	Dir string
}

// TemplateManager defines the interface for managing Nuclei templates.
type TemplateManager interface {
	AddTemplate(name string, content []byte) error
	ListTemplates() ([]string, error)
	GetTemplate(name string) ([]byte, error)
}

// NewTemplateManager creates a new TemplateManager.
func NewTemplateManager(dir string) (TemplateManager, error) {
	if err := os.MkdirAll(dir, 0755); err != nil {
		return nil, fmt.Errorf("failed to create templates directory: %w", err)
	}
	return &templateManagerImpl{Dir: dir}, nil
}

// AddTemplate saves a new template to the templates directory.
func (tm *templateManagerImpl) AddTemplate(name string, content []byte) error {
	path := filepath.Join(tm.Dir, name)
	return os.WriteFile(path, content, 0644)
}

// ListTemplates returns a list of all available template names.
<<<<<<< HEAD
func (tm *templateManagerImpl) ListTemplates() ([]string, error) {
	files, err := ioutil.ReadDir(tm.Dir)
=======
func (tm *TemplateManager) ListTemplates() ([]string, error) {
	files, err := os.ReadDir(tm.Dir)
>>>>>>> ed33b69e
	if err != nil {
		return nil, fmt.Errorf("failed to read templates directory: %w", err)
	}

	var templates []string
	for _, file := range files {
		if !file.IsDir() {
			templates = append(templates, file.Name())
		}
	}
	return templates, nil
}

// GetTemplate retrieves the content of a specific template.
func (tm *templateManagerImpl) GetTemplate(name string) ([]byte, error) {
	path := filepath.Join(tm.Dir, name)
	return os.ReadFile(path)
}<|MERGE_RESOLUTION|>--- conflicted
+++ resolved
@@ -33,13 +33,10 @@
 }
 
 // ListTemplates returns a list of all available template names.
-<<<<<<< HEAD
-func (tm *templateManagerImpl) ListTemplates() ([]string, error) {
-	files, err := ioutil.ReadDir(tm.Dir)
-=======
+
 func (tm *TemplateManager) ListTemplates() ([]string, error) {
 	files, err := os.ReadDir(tm.Dir)
->>>>>>> ed33b69e
+
 	if err != nil {
 		return nil, fmt.Errorf("failed to read templates directory: %w", err)
 	}
